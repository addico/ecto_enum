defmodule EctoEnum do
  @moduledoc """
  Provides `defenum/2` macro for defining an Enum Ecto type.
  """

  @doc """
  Defines an enum custom `Ecto.Type`.

  It can be used like any other `Ecto.Type` by passing it to a field in your model's
  schema block. For example:

      import EctoEnum
      defenum StatusEnum, registered: 0, active: 1, inactive: 2, archived: 3

      defmodule User do
        use Ecto.Schema

        schema "users" do
          field :status, StatusEnum
        end
      end

  In the above example, the `:status` will behave like an enum and will allow you to
  pass an `integer`, `atom` or `string` to it. This applies to saving the model,
  invoking `Ecto.Changeset.cast/4`, or performing a query on the status field. Let's
  do a few examples:

      iex> user = Repo.insert!(%User{status: 0})
      iex> Repo.get(User, user.id).status
      :registered

      iex> %{changes: changes} = cast(%User{}, %{"status" => "Active"}, ~w(status), [])
      iex> changes.status
      :active

      iex> from(u in User, where: u.status == :registered) |> Repo.all() |> length
      1

  Passing an invalid value to a `Ecto.Changeset.cast/3` will add an error to `changeset.errors`
  field.

      iex> changeset = cast(%User{}, %{"status" => "retroactive"}, ~w(status), [])
      iex> changeset.errors
      [status: "is invalid"]

  Passing an invalid value directly into a model struct will in an error when calling
  `Repo` functions.

      iex> Repo.insert!(%User{status: :none})
      ** (Ecto.ChangeError) `"none"` is not a valid enum value for `EctoEnumTest.StatusEnum`.
      Valid enum values are `[0, 1, 2, 3, :registered, :active, :inactive, :archived, "active",
      "archived", "inactive", "registered"]`

  The enum type `StatusEnum` will also have a reflection function for inspecting the
  enum map in runtime.

      iex> StatusEnum.__enum_map__()
      [registered: 0, active: 1, inactive: 2, archived: 3]

  You may also use strings as backing storage rather than integers by specifying string
  values in place of integral ones.

      defenum RoleEnum, user: "string_for_user", admin: "string_for_admin"

  They expose all of the same functionality as integer backed storage.
  """

  defmodule UndeterminableStorageError do
    defexception [:message]

    def exception(kw) do
      msg = "You have conflicting data types! EctoEnum can only store using " <>
            "one type (integers or strings but not both) for the same enum. " <>
            "Original keyword was #{inspect kw}"
      %__MODULE__{message: msg}
    end
  end

  defmacro defenum(module, type, enum) do
    EctoEnum.Postgres.defenum(module, type, enum)
  end

  defmacro defenum(module, enum) do
    quote do
      kw = unquote(enum) |> Macro.escape

      storage = EctoEnum.storage(kw)

      if storage == :indeterminate, do: raise(EctoEnum.UndeterminableStorageError, kw)

      defmodule unquote(module) do
        @behaviour Ecto.Type

        @atom_rawval_kw kw
        @rawval_atom_map for {atom, rawval} <- kw, into: %{}, do: {rawval, atom}
        @string_rawval_map for {atom, rawval} <- kw, into: %{}, do: {Atom.to_string(atom), rawval}
        @string_atom_map for {atom, _} <- kw, into: %{}, do: {Atom.to_string(atom), atom}
        @valid_values Keyword.values(@atom_rawval_kw) ++ Keyword.keys(@atom_rawval_kw) ++ Map.keys(@string_rawval_map)

        @storage storage

        def type, do: @storage

        def cast(term) do
<<<<<<< HEAD
          EctoEnum.cast(term, @rawval_atom_map, @string_atom_map)
=======
          EctoEnum.Type.cast(term, @int_atom_map, @string_atom_map)
>>>>>>> 6d19eb18
        end

        def load(rawval) do
          Map.fetch(@rawval_atom_map, rawval)
        end

        def dump(term) do
<<<<<<< HEAD
          case EctoEnum.dump(term, @atom_rawval_kw, @string_rawval_map, @rawval_atom_map) do
=======
          case EctoEnum.Type.dump(term, @atom_int_kw, @string_int_map, @int_atom_map) do
>>>>>>> 6d19eb18
            :error ->
              msg = "Value `#{inspect term}` is not a valid enum for `#{inspect __MODULE__}`. " <>
                "Valid enums are `#{inspect __valid_values__()}`"
              raise Ecto.ChangeError,
                message: msg
            value ->
              value
          end
        end

        def valid_value?(value) do
          Enum.member?(@valid_values, value)
        end

        # Reflection
        def __enum_map__(), do: @atom_rawval_kw
        def __valid_values__(), do: @valid_values
      end
    end
  end

<<<<<<< HEAD
  def storage(kw) do
    cond do
      Enum.all?(kw, &(is_integer(elem(&1, 1)))) -> :integer
      Enum.all?(kw, &(is_binary(elem(&1, 1)))) -> :string
      true -> :indeterminate
    end
  end

  @spec cast(any, map, map) :: {:ok, atom} | :error
  def cast(atom, rawval_atom_map, _) when is_atom(atom) do
    if atom in Map.values(rawval_atom_map) do
      {:ok, atom}
    else
      :error
    end
  end
  def cast(val, rawval_atom_map, string_atom_map) do
    if val in Map.keys(rawval_atom_map) do
      Map.fetch(rawval_atom_map, val)
    else
      Map.fetch(string_atom_map, val)
=======
  defmodule Type do
    @spec cast(any, map, map) :: {:ok, atom} | :error
    def cast(atom, int_atom_map, _) when is_atom(atom) do
      if atom in Map.values(int_atom_map) do
        {:ok, atom}
      else
        :error
      end
    end
    def cast(string, _, string_atom_map) when is_binary(string) do
      Map.fetch(string_atom_map, string)
    end
    def cast(int, int_atom_map, _) when is_integer(int) do
      Map.fetch(int_atom_map, int)
    end
    def cast(_, _, _), do: :error


    @spec dump(any, [{atom(), any()}], map, map) :: {:ok, integer} | :error
    def dump(integer, _, _, int_atom_map) when is_integer(integer) do
      if int_atom_map[integer] do
        {:ok, integer}
      else
        :error
      end
    end
    def dump(atom, atom_int_kw, _, _) when is_atom(atom) do
      Keyword.fetch(atom_int_kw, atom)
    end
    def dump(string, _, string_int_map, _) when is_binary(string) do
      Map.fetch(string_int_map, string)
>>>>>>> 6d19eb18
    end
    def dump(_), do: :error
  end

<<<<<<< HEAD
  @spec dump(any, [{atom(), any()}], map, map) :: {:ok, integer | string} | :error
  def dump(atom, atom_rawval_kw, _, _) when is_atom(atom) do
    Keyword.fetch(atom_rawval_kw, atom)
  end
  def dump(val, _, string_rawval_map, rawval_atom_map) do
    if val in Map.keys(rawval_atom_map) do
      {:ok, val}
    else
      Map.fetch(string_rawval_map, val)
    end
=======
  alias Ecto.Changeset
  @spec validate_enum(Ecto.Changeset.t, atom, ((atom, String.t, list(String.t | integer | atom)) -> String.t)) :: Ecto.Changeset.t
  def validate_enum(changeset, field, error_msg \\ &default_error_msg/3) do
    Changeset.validate_change(changeset, field, :validate_enum, fn field, value ->
      type = changeset.types[field]
      error_msg = error_msg.(field, value, type.__valid_values__())
      if type.valid_value?(value) do
        []
      else
        Keyword.put([], field, error_msg)
      end
    end)
  end

  defp default_error_msg(field, value, valid_values) do
    "Value `#{inspect value}` is not a valid enum for `#{inspect field}` field. " <>
      "Valid enums are `#{inspect valid_values}`"
>>>>>>> 6d19eb18
  end
end<|MERGE_RESOLUTION|>--- conflicted
+++ resolved
@@ -102,11 +102,7 @@
         def type, do: @storage
 
         def cast(term) do
-<<<<<<< HEAD
-          EctoEnum.cast(term, @rawval_atom_map, @string_atom_map)
-=======
-          EctoEnum.Type.cast(term, @int_atom_map, @string_atom_map)
->>>>>>> 6d19eb18
+          EctoEnum.Type.cast(term, @rawval_atom_map, @string_atom_map)
         end
 
         def load(rawval) do
@@ -114,11 +110,7 @@
         end
 
         def dump(term) do
-<<<<<<< HEAD
-          case EctoEnum.dump(term, @atom_rawval_kw, @string_rawval_map, @rawval_atom_map) do
-=======
-          case EctoEnum.Type.dump(term, @atom_int_kw, @string_int_map, @int_atom_map) do
->>>>>>> 6d19eb18
+          case EctoEnum.Type.dump(term, @atom_rawval_kw, @string_rawval_map, @rawval_atom_map) do
             :error ->
               msg = "Value `#{inspect term}` is not a valid enum for `#{inspect __MODULE__}`. " <>
                 "Valid enums are `#{inspect __valid_values__()}`"
@@ -140,7 +132,6 @@
     end
   end
 
-<<<<<<< HEAD
   def storage(kw) do
     cond do
       Enum.all?(kw, &(is_integer(elem(&1, 1)))) -> :integer
@@ -149,68 +140,36 @@
     end
   end
 
-  @spec cast(any, map, map) :: {:ok, atom} | :error
-  def cast(atom, rawval_atom_map, _) when is_atom(atom) do
-    if atom in Map.values(rawval_atom_map) do
-      {:ok, atom}
-    else
-      :error
-    end
-  end
-  def cast(val, rawval_atom_map, string_atom_map) do
-    if val in Map.keys(rawval_atom_map) do
-      Map.fetch(rawval_atom_map, val)
-    else
-      Map.fetch(string_atom_map, val)
-=======
   defmodule Type do
     @spec cast(any, map, map) :: {:ok, atom} | :error
-    def cast(atom, int_atom_map, _) when is_atom(atom) do
-      if atom in Map.values(int_atom_map) do
+    def cast(atom, rawval_atom_map, _) when is_atom(atom) do
+      if atom in Map.values(rawval_atom_map) do
         {:ok, atom}
       else
         :error
       end
     end
-    def cast(string, _, string_atom_map) when is_binary(string) do
-      Map.fetch(string_atom_map, string)
-    end
-    def cast(int, int_atom_map, _) when is_integer(int) do
-      Map.fetch(int_atom_map, int)
-    end
-    def cast(_, _, _), do: :error
-
-
-    @spec dump(any, [{atom(), any()}], map, map) :: {:ok, integer} | :error
-    def dump(integer, _, _, int_atom_map) when is_integer(integer) do
-      if int_atom_map[integer] do
-        {:ok, integer}
+    def cast(val, rawval_atom_map, string_atom_map) do
+      if val in Map.keys(rawval_atom_map) do
+        Map.fetch(rawval_atom_map, val)
       else
-        :error
+        Map.fetch(string_atom_map, val)
       end
     end
-    def dump(atom, atom_int_kw, _, _) when is_atom(atom) do
-      Keyword.fetch(atom_int_kw, atom)
+
+    @spec dump(any, [{atom(), any()}], map, map) :: {:ok, integer | string} | :error
+    def dump(atom, atom_rawval_kw, _, _) when is_atom(atom) do
+      Keyword.fetch(atom_rawval_kw, atom)
     end
-    def dump(string, _, string_int_map, _) when is_binary(string) do
-      Map.fetch(string_int_map, string)
->>>>>>> 6d19eb18
+    def dump(val, _, string_rawval_map, rawval_atom_map) do
+      if val in Map.keys(rawval_atom_map) do
+        {:ok, val}
+      else
+        Map.fetch(string_rawval_map, val)
+      end
     end
-    def dump(_), do: :error
   end
 
-<<<<<<< HEAD
-  @spec dump(any, [{atom(), any()}], map, map) :: {:ok, integer | string} | :error
-  def dump(atom, atom_rawval_kw, _, _) when is_atom(atom) do
-    Keyword.fetch(atom_rawval_kw, atom)
-  end
-  def dump(val, _, string_rawval_map, rawval_atom_map) do
-    if val in Map.keys(rawval_atom_map) do
-      {:ok, val}
-    else
-      Map.fetch(string_rawval_map, val)
-    end
-=======
   alias Ecto.Changeset
   @spec validate_enum(Ecto.Changeset.t, atom, ((atom, String.t, list(String.t | integer | atom)) -> String.t)) :: Ecto.Changeset.t
   def validate_enum(changeset, field, error_msg \\ &default_error_msg/3) do
@@ -228,6 +187,5 @@
   defp default_error_msg(field, value, valid_values) do
     "Value `#{inspect value}` is not a valid enum for `#{inspect field}` field. " <>
       "Valid enums are `#{inspect valid_values}`"
->>>>>>> 6d19eb18
   end
 end